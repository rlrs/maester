--- conflicted
+++ resolved
@@ -73,11 +73,7 @@
     nparams_embedding = sum(
         sum(p.numel() for p in m.parameters())
         for m in model.children()
-<<<<<<< HEAD
-        if isinstance(m, torch.nn.Embedding) or isinstance(m, GemmaEmbedding)
-=======
         if isinstance(m, (torch.nn.Embedding, GemmaEmbedding))
->>>>>>> e82aab90
     )
     return nparams - nparams_embedding if exclude_embedding else nparams
 
