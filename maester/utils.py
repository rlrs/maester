--- conflicted
+++ resolved
@@ -26,9 +26,6 @@
 from maester.log_utils import logger
 from maester.models.gemma.model import Embedding as GemmaEmbedding
 
-<<<<<<< HEAD
-def dist_max(x: int | float, mesh: DeviceMesh) -> torch.Tensor:
-=======
 def get_device_info() -> tuple[str, torch.device]:
     device_type = _get_available_device_type() or "cuda"
     device_module = _get_device_module(device_type)  # default device_module:torch.cuda
@@ -37,7 +34,6 @@
 device_type, device_module = get_device_info()
 
 def dist_max(x: int | float, mesh: DeviceMesh) -> float:
->>>>>>> 5115bb83
     tensor = torch.tensor(x).cuda()
     return funcol.all_reduce(tensor, reduceOp=c10d.ReduceOp.MAX.name, group=mesh)
 
