--- conflicted
+++ resolved
@@ -26,18 +26,7 @@
 from maester.log_utils import logger
 from maester.models.gemma.model import Embedding as GemmaEmbedding
 
-<<<<<<< HEAD
-def get_device_info() -> tuple[str, torch.device]:
-    device_type = _get_available_device_type() or "cuda"
-    device_module = _get_device_module(device_type)  # default device_module:torch.cuda
-    return device_type, device_module
-
-device_type, device_module = get_device_info()
-
-def dist_max(x: int | float, mesh: DeviceMesh) -> float:
-=======
 def dist_max(x: int | float, mesh: DeviceMesh) -> torch.Tensor:
->>>>>>> 9d201063
     tensor = torch.tensor(x).cuda()
     return funcol.all_reduce(tensor, reduceOp=c10d.ReduceOp.MAX.name, group=mesh)
 
