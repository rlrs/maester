--- conflicted
+++ resolved
@@ -68,8 +68,9 @@
             dims = [1]
             names = ("dp_shard_cp",)
         logger.info(f"Building {len(dims)}-D device mesh with {names}, {dims}")
-        mesh = init_device_mesh(device_type, dims, mesh_dim_names=names)
-
+        names = tuple(names)
+        backend_override = {i: self.cfg.backend for i in range(len(dims))} if hasattr(self.cfg, "backend") else None
+        mesh = init_device_mesh(device_type, dims, mesh_dim_names=names, backend_override=backend_override)
         # Create all the submesh here to ensure all required process groups are
         # initialized:
         # Mesh for data loading (no communication on this mesh)
@@ -127,14 +128,8 @@
                 names.append(name)
 
         logger.info(f"Building {len(dims)}-D device mesh with {names}, {dims}")
-<<<<<<< HEAD
-        names = tuple(names)
-        backend_override = {i: self.cfg.backend for i in range(len(dims))} if hasattr(self.cfg, "backend") else None
-        mesh = init_device_mesh(device_type, dims, mesh_dim_names=names, backend_override=backend_override)
-=======
         mesh = init_device_mesh(device_type, dims, mesh_dim_names=names)
 
->>>>>>> 3b41b02c
         # Create all the submesh here to ensure all required process groups are
         # initialized:
         # Mesh for data loading (no communication on this mesh)
