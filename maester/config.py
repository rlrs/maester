--- conflicted
+++ resolved
@@ -1,8 +1,4 @@
 from pydantic import BaseModel, ConfigDict, Field, ImportString
-<<<<<<< HEAD
-from pydantic_settings import BaseSettings, SettingsConfigDict
-from typing import Callable, Type, Any, Literal
-=======
 from pydantic_settings import (
     BaseSettings,
     PydanticBaseSettingsSource,
@@ -11,7 +7,6 @@
 )
 from pydantic.fields import FieldInfo
 from typing import Callable, Type, Any
->>>>>>> 9d201063
 from pathlib import Path
 import torch
 
