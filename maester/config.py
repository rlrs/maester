from pydantic import BaseModel, ConfigDict, Field, ImportString
from pydantic_settings import (
    BaseSettings,
    PydanticBaseSettingsSource,
    SettingsConfigDict,
    TomlConfigSettingsSource,
)
from pydantic.fields import FieldInfo
from typing import Callable, Type, Any
from pathlib import Path
import torch


TORCH_DTYPE_MAP = {
    "float16": torch.float16,
    "bfloat16": torch.bfloat16,
    "float32": torch.float32
}

class DatasetConfig(BaseSettings):
    data_dirs: list[str] = [
<<<<<<< HEAD
                            "data/sft",
=======
                            "data/toy"
>>>>>>> 6c30a239
                            ]
    dataset_weights: str = "1.0"
    bos_token: int = 128000
    eos_token: int = 128001
    drop_tokens: str = ""
    # dataset_path: str =  "data/"
    # datasets: str = "c4_mini,fake_dataset"
    num_data_workers: int = 1
    # col_name: str = "tokens"
    # file_type: str = "arrow"


class SFTConfig(BaseSettings):
    """Configuration for supervised fine-tuning."""
    template: str = "chatml"
    mask_strategy: str = "assistant_only"
    conversation_column: str = "conversations"
    im_start_token: str = "<start_of_turn>"  # Token to use for <|im_start|>
    im_end_token: str = "<end_of_turn>"  # Token to use for <|im_end|>
    
    # Packing configuration
    use_packed: bool = True  # Whether to use pre-packed data
    packed_path: str = "data/packed_sft.parquet"  # Path to packed data file
    seed: int = 42  # Random seed for shuffling epochs in packed data
    
    # Future: distillation settings?

    @classmethod
    def settings_customise_sources(
        cls,
        settings_cls: type[BaseSettings],
        init_settings: PydanticBaseSettingsSource,
        env_settings: PydanticBaseSettingsSource,
        dotenv_settings: PydanticBaseSettingsSource,
        file_secret_settings: PydanticBaseSettingsSource,
    ) -> tuple[PydanticBaseSettingsSource, ...]:
        return (
            init_settings,
            TomlConfigSettingsSource(settings_cls),
            env_settings,
            dotenv_settings,
            file_secret_settings,
        )

class Config(BaseSettings):
    model_config = SettingsConfigDict(frozen=True, protected_namespaces=(), arbitrary_types_allowed=True, cli_parse_args=False)

    # submission/job 
    dump_dir: str = "jobs/"
<<<<<<< HEAD
    job_name: str = "gemma-sft-test"
    num_nodes: int = 1
    partition: str = "standard-g"
    account: str = "project_465001265"
    time: str = "0-12:00:00"
=======
    job_name: str = "default_job"
    num_nodes: int = 1
    partition: str = "standard-g"
    account: str = ""
    time: str = "0-01:00:00"
>>>>>>> 6c30a239
    container: str = "/appl/local/containers/sif-images/lumi-rocm-rocm-6.2.2.sif"
    load_config: Path | None = None

    max_grad_norm: float = 2.0
    gc_freq: int = 4
<<<<<<< HEAD
    data_parallel_shard_degree: int = 2
    data_parallel_replicate_degree: int = 1
    tensor_parallel_degree: int = 1
    train_batch_size: int = 2 # per device; 2 * 8 gpus * 16 nodes * 8192 seqlen = ~2M tokens per batch
    train_num_steps: int = 10000 # ~21B tokens
    compile: bool = True # TODO: only compiles TransformerBlocks until PyTorch supports full fsdp2
=======
    data_parallel_shard_degree: int = 8
    data_parallel_replicate_degree: int = 1
    tensor_parallel_degree: int = 1
    train_batch_size: int = 2 # per device; 2 * 8 gpus * 32 nodes * 8192 seqlen = ~4M tokens per batch
    train_num_steps: int = 1000
    compile: bool = True
>>>>>>> 6c30a239
    enable_loss_parallel: bool = True
    enable_cut_cross_entropy: bool = True
    init_timeout_seconds: int = 300
    train_timeout_seconds: int = 100

    # datasets
    dataset: DatasetConfig = DatasetConfig()
<<<<<<< HEAD
    sft: SFTConfig | None = SFTConfig()
    tokenizer_name: str = 'google/gemma-3-1b-pt' # "meta-llama/Llama-2-7b-hf" #
=======
    tokenizer_name: str = 'meta-llama/Llama-3.2-3B'
>>>>>>> 6c30a239

    # logging/metrics
    log_freq: int = 10
    log_rank0_only: bool = True
    save_tb_folder: str = "tb"
    enable_tensorboard: bool = False
    enable_wandb: bool = True
    wandb_entity: str = "danish-foundation-models"
<<<<<<< HEAD
    wandb_project: str = "sft-test"
=======
    wandb_project: str = "default-project"
>>>>>>> 6c30a239

    # checkpointing
    enable_checkpoint: bool = True
    checkpoint_folder: str = "checkpoints"
<<<<<<< HEAD
    checkpoint_interval: int = 2000 # ~4B tokens
    model_weights_only: bool = True # just for the final weight export
    export_dtype: str = "bfloat16" # just for the final weight export
    forced_load_path: str | None = None #"/scratch/project_465001265/maester/llama-3.1-8B/"
=======
    checkpoint_interval: int = 1000
    model_weights_only: bool = True  # just for the final weight export
    export_dtype: str = "bfloat16"  # just for the final weight export
    forced_load_path: str | None = None
>>>>>>> 6c30a239

    # model
    model_name: str = "gemma3"
    flavor: str = "1B"
    seq_len: int = 8192
    norm_type: str = "compiled_rmsnorm"

    # mup
    enable_mup: bool = False
    base_model_width: int = 512
    model_width: int = 4096 # overwrites model width for mup
    mup_input_alpha: float = 1.0
    mup_output_alpha: float = 1.0
    mup_log_coord_check: bool = False

    # optimizer
    opt_class: ImportString[Callable] = 'torch.optim.AdamW'
    opt_cfg: dict[str, Any] = dict( # TODO: don't use dict, not validateable
        lr = 1e-5, # max lr, schedule reduces it at points
        betas = (0.9, 0.95),
        weight_decay=0.1,
        eps=1e-9,
        # foreach=True, # foreach might work where fused doesn't
        fused=True
    )

    # lr schedule
    scheduler: str = "linear_warmup_cosine"
    warmup_steps: int = 10

    # fsdp
    mixed_precision_param: str = 'bfloat16'
    mixed_precision_reduce: str = 'float32'

    # activation checkpointing
<<<<<<< HEAD
    ac_mode: str = "selective" # "full" | "selective" | "none"
=======
    ac_mode: str = "none"  # "full" | "selective" | "none"
>>>>>>> 6c30a239
    selective_ac_option: str | int = "op"

    # experimental
    enable_async_tensor_parallel: bool = False
    enable_compiled_autograd: bool = True

    # profiling
    enable_profiling: bool = True
    enable_memory_snapshot: bool = False
    traces_folder: str = "traces"
    memory_snapshot_folder: str = "snapshots"
    profile_freq: int = 10

    @classmethod
    def settings_customise_sources(
        cls,
        settings_cls: type[BaseSettings],
        init_settings: PydanticBaseSettingsSource,
        env_settings: PydanticBaseSettingsSource,
        dotenv_settings: PydanticBaseSettingsSource,
        file_secret_settings: PydanticBaseSettingsSource,
    ) -> tuple[PydanticBaseSettingsSource, ...]:
        return (
            init_settings,
            TomlConfigSettingsSource(settings_cls),
            env_settings,
            dotenv_settings,
            file_secret_settings,
        )<|MERGE_RESOLUTION|>--- conflicted
+++ resolved
@@ -19,11 +19,7 @@
 
 class DatasetConfig(BaseSettings):
     data_dirs: list[str] = [
-<<<<<<< HEAD
-                            "data/sft",
-=======
                             "data/toy"
->>>>>>> 6c30a239
                             ]
     dataset_weights: str = "1.0"
     bos_token: int = 128000
@@ -73,39 +69,22 @@
 
     # submission/job 
     dump_dir: str = "jobs/"
-<<<<<<< HEAD
-    job_name: str = "gemma-sft-test"
-    num_nodes: int = 1
-    partition: str = "standard-g"
-    account: str = "project_465001265"
-    time: str = "0-12:00:00"
-=======
     job_name: str = "default_job"
     num_nodes: int = 1
     partition: str = "standard-g"
     account: str = ""
     time: str = "0-01:00:00"
->>>>>>> 6c30a239
     container: str = "/appl/local/containers/sif-images/lumi-rocm-rocm-6.2.2.sif"
     load_config: Path | None = None
 
     max_grad_norm: float = 2.0
     gc_freq: int = 4
-<<<<<<< HEAD
-    data_parallel_shard_degree: int = 2
-    data_parallel_replicate_degree: int = 1
-    tensor_parallel_degree: int = 1
-    train_batch_size: int = 2 # per device; 2 * 8 gpus * 16 nodes * 8192 seqlen = ~2M tokens per batch
-    train_num_steps: int = 10000 # ~21B tokens
-    compile: bool = True # TODO: only compiles TransformerBlocks until PyTorch supports full fsdp2
-=======
     data_parallel_shard_degree: int = 8
     data_parallel_replicate_degree: int = 1
     tensor_parallel_degree: int = 1
     train_batch_size: int = 2 # per device; 2 * 8 gpus * 32 nodes * 8192 seqlen = ~4M tokens per batch
     train_num_steps: int = 1000
     compile: bool = True
->>>>>>> 6c30a239
     enable_loss_parallel: bool = True
     enable_cut_cross_entropy: bool = True
     init_timeout_seconds: int = 300
@@ -113,12 +92,8 @@
 
     # datasets
     dataset: DatasetConfig = DatasetConfig()
-<<<<<<< HEAD
     sft: SFTConfig | None = SFTConfig()
-    tokenizer_name: str = 'google/gemma-3-1b-pt' # "meta-llama/Llama-2-7b-hf" #
-=======
-    tokenizer_name: str = 'meta-llama/Llama-3.2-3B'
->>>>>>> 6c30a239
+    tokenizer_name: str = 'google/gemma-3-1b-pt'
 
     # logging/metrics
     log_freq: int = 10
@@ -127,26 +102,15 @@
     enable_tensorboard: bool = False
     enable_wandb: bool = True
     wandb_entity: str = "danish-foundation-models"
-<<<<<<< HEAD
-    wandb_project: str = "sft-test"
-=======
     wandb_project: str = "default-project"
->>>>>>> 6c30a239
 
     # checkpointing
     enable_checkpoint: bool = True
     checkpoint_folder: str = "checkpoints"
-<<<<<<< HEAD
-    checkpoint_interval: int = 2000 # ~4B tokens
-    model_weights_only: bool = True # just for the final weight export
-    export_dtype: str = "bfloat16" # just for the final weight export
-    forced_load_path: str | None = None #"/scratch/project_465001265/maester/llama-3.1-8B/"
-=======
     checkpoint_interval: int = 1000
     model_weights_only: bool = True  # just for the final weight export
     export_dtype: str = "bfloat16"  # just for the final weight export
     forced_load_path: str | None = None
->>>>>>> 6c30a239
 
     # model
     model_name: str = "gemma3"
@@ -182,11 +146,7 @@
     mixed_precision_reduce: str = 'float32'
 
     # activation checkpointing
-<<<<<<< HEAD
-    ac_mode: str = "selective" # "full" | "selective" | "none"
-=======
     ac_mode: str = "none"  # "full" | "selective" | "none"
->>>>>>> 6c30a239
     selective_ac_option: str | int = "op"
 
     # experimental
