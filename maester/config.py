--- conflicted
+++ resolved
@@ -13,12 +13,7 @@
 
 class DatasetConfig(BaseSettings):
     data_dirs: list[str] = [
-<<<<<<< HEAD
                             "data/toy"
-=======
-                            # "../fineweb-edu-score-2/data/",
-                            "data/shuffled_datasets_better"
->>>>>>> 7e679115
                             ]
     dataset_weights: str = "1.0"
     bos_token: int = 128000
@@ -69,11 +64,7 @@
 
     # submission/job 
     dump_dir: str = "jobs/"
-<<<<<<< HEAD
     job_name: str = "default_job"
-=======
-    job_name: str = "gemma-muon-test"
->>>>>>> 7e679115
     num_nodes: int = 1
     partition: str = "standard-g"
     account: str = ""
@@ -99,12 +90,8 @@
 
     # datasets
     dataset: DatasetConfig = DatasetConfig()
-<<<<<<< HEAD
     sft: SFTConfig | None = None 
     tokenizer_name: str = 'google/gemma-3-1b-pt'
-=======
-    tokenizer_name: str = 'google/gemma-3-4B-pt' # "meta-llama/Llama-2-7B"
->>>>>>> 7e679115
 
     # logging/metrics
     log_freq: int = 10
@@ -113,11 +100,7 @@
     enable_tensorboard: bool = False
     enable_wandb: bool = False
     wandb_entity: str = "danish-foundation-models"
-<<<<<<< HEAD
     wandb_project: str = "default-project"
-=======
-    wandb_project: str = "gemma-muon-test"
->>>>>>> 7e679115
 
     # checkpointing
     enable_checkpoint: bool = True
@@ -129,11 +112,7 @@
 
     # model
     model_name: str = "gemma3"
-<<<<<<< HEAD
     flavor: str = "1B"
-=======
-    flavor: str = "4B"
->>>>>>> 7e679115
     seq_len: int = 8192
     norm_type: str = "compiled_rmsnorm"
 
@@ -146,22 +125,6 @@
     mup_log_coord_check: bool = False
 
     # optimizer
-<<<<<<< HEAD
-    opt_class: ImportString[Callable] = 'torch.optim.AdamW'
-    opt_cfg: dict[str, Any] = dict( # TODO: don't use dict, not validateable
-        lr = 1e-5, # max lr, schedule reduces it at points
-        betas = (0.9, 0.95),
-        weight_decay=0.1,
-        eps=1e-9,
-        # foreach=True, # foreach might work where fused doesn't
-        fused=True
-    )
-
-    # lr schedule
-    scheduler: str = "linear_warmup_cosine"
-    warmup_steps: int = 50
-    cooldown_steps: int = 100  # used for some schedules
-=======
     # Muon for 2D+ params (except embeddings/output), AdamW for embeddings/output/1D params
     optimizer_groups: list[dict[str, Any]] = [
         {
@@ -190,8 +153,8 @@
 
     # lr schedule
     scheduler: str = "linear_warmup_cosine"
+    cooldown_steps: int = 200
     warmup_steps: int = 100
->>>>>>> 7e679115
 
     # fsdp
     mixed_precision_param: str = 'bfloat16'
