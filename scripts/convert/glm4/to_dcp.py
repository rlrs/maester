--- conflicted
+++ resolved
@@ -41,15 +41,6 @@
             # layers.L.moe.experts.E.w{1|2|3}
             layer_idx = parts[1]
             expert_idx = int(parts[4])
-<<<<<<< HEAD
-            wtype = parts[5]
-            group_key = f"model.layers.{layer_idx}.moe.experts.{wtype}"
-            expert_groups.setdefault(group_key, {})[expert_idx] = v
-        elif k.startswith("__shared__"):
-            actual_key = k[len("__shared__"):]
-            transposed = v#.t()
-            new_state["model." + actual_key] = transposed#.unsqueeze(0)
-=======
             wtype = parts[5]  # "w1" | "w2" | "w3"
             group_key = f"layers.{layer_idx}.moe.experts.{wtype}"  # no .weight
             expert_groups.setdefault(group_key, {})[expert_idx] = v
@@ -57,7 +48,6 @@
             actual_key = k[len("__shared__"):]
             transposed = v
             new_state[actual_key] = transposed  # shared_experts keeps .weight
->>>>>>> 472b6778
         else:
             new_state[k] = v
 
@@ -69,11 +59,7 @@
         proto = next(iter(experts.values()))
         for i in range(max_idx + 1):
             if i in experts:
-<<<<<<< HEAD
-                ex_list.append(experts[i])#.t())  # [in, out]
-=======
                 ex_list.append(experts[i])
->>>>>>> 472b6778
             else:
                 ex_list.append(torch.zeros(proto.shape[0], proto.shape[1], dtype=proto.dtype))
         grouped = torch.stack(ex_list, dim=0)  # [num_experts, out, in]
@@ -158,24 +144,14 @@
         if f"model.layers.{layer_idx}.mlp." in key:
             # Router (MoE)
             if key.endswith("mlp.gate.weight"):
-<<<<<<< HEAD
-                return f"model.layers.{layer_idx}.moe.router.gate.weight"
-            if key.endswith("mlp.gate.e_score_correction_bias"):
-                return f"model.layers.{layer_idx}.moe.expert_bias"
-=======
                 return f"layers.{layer_idx}.moe.router.gate.weight"
             if key.endswith("mlp.gate.e_score_correction_bias"):
                 return f"layers.{layer_idx}.moe.expert_bias"
->>>>>>> 472b6778
 
             # Shared experts (MoE)
             if ".mlp.shared_experts." in key:
                 if key.endswith("gate_proj.weight"):
-<<<<<<< HEAD
-                    return f"__shared__layers.{layer_idx}.moe.shared_experts.w1.weight" # note "expert" vs "experts"!
-=======
                     return f"__shared__layers.{layer_idx}.moe.shared_experts.w1.weight"
->>>>>>> 472b6778
                 if key.endswith("up_proj.weight"):
                     return f"__shared__layers.{layer_idx}.moe.shared_experts.w3.weight"
                 if key.endswith("down_proj.weight"):
