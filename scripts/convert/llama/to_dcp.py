--- conflicted
+++ resolved
@@ -1,8 +1,4 @@
-# Copyright (c) Meta Platforms, Inc. and affiliates.
-# All rights reserved.
-
-# This source code is licensed under the license found in the
-# LICENSE file in the root directory of this source tree.
+import argparse
 import json
 import re
 import sys
@@ -102,23 +98,12 @@
     storage_writer = DCP.filesystem.FileSystemWriter(output_dir)
     DCP.save({"model": final_result}, 
              storage_writer=storage_writer)
-<<<<<<< HEAD
 
 if __name__ == '__main__':
-    import argparse
     parser = argparse.ArgumentParser(description='Convert HuggingFace checkpoint.')
     parser.add_argument('checkpoint', type=Path, help='Path to the source HF checkpoint directory')
     parser.add_argument('output', type=Path, help='Destination directory for the DCP checkpoint')
 
-=======
-
-if __name__ == '__main__':
-    import argparse
-    parser = argparse.ArgumentParser(description='Convert HuggingFace checkpoint.')
-    parser.add_argument('checkpoint', type=Path, help='Path to the source HF checkpoint directory')
-    parser.add_argument('output', type=Path, help='Destination directory for the DCP checkpoint')
-
->>>>>>> 472b6778
     args = parser.parse_args()
     convert_hf_checkpoint(
         checkpoint_dir=args.checkpoint,
