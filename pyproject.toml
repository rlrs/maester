--- conflicted
+++ resolved
@@ -23,14 +23,9 @@
     "pydantic",
     "tensorboard",
     "pydantic-settings[toml]>=2.6.0",
-<<<<<<< HEAD
-    "triton>=3",  # OpenAI Triton (PyPI). Not the same as pytorch-triton.
-    "cut-cross-entropy",
-=======
     "triton>=3", # OpenAI Triton (PyPI). Not the same as pytorch-triton.
     "cut-cross-entropy",
     "pytest>=8.4.2",
->>>>>>> 472b6778
 ]
 
 [build-system]
