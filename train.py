import contextlib
import gc
import json
import os
import sys
import time
from collections import defaultdict
from dataclasses import dataclass
from datetime import timedelta
from functools import partial
from pathlib import Path
from timeit import default_timer as timer
from typing import Any

import numpy as np
import torch
import torch.distributed as dist
import torch.nn.functional as F
from torch.distributed.checkpoint.stateful import Stateful
from torch.distributed.elastic.multiprocessing.errors import record
from torch.distributed.tensor.parallel import loss_parallel

from transformers import AutoTokenizer, PreTrainedTokenizerFast

from maester.checkpoint import CheckpointManager
from maester.config import Config
from maester.data_monitor import DataMonitor
from maester.datasets.experimental_otf import build_experimental_data_loader
# from maester.datasets.experimental import build_experimental_data_loader # TODO: clean up datasets integration
from maester.log_utils import init_logger, logger
from maester.lr_scheduling import get_lr_scheduler
from maester.memory import cleanup_before_training
from maester.metrics import build_gpu_memory_monitor, build_metric_logger, register_logits_monitoring, WeightScaleMonitor
from maester.data_monitor import DataMonitor
from maester.models import (
    model_name_to_cls,
    models_config,
    model_name_to_parallelize,
    model_name_to_optimizers_builder,
)
from maester.parallelisms import ParallelDims
from maester.profiling import (maybe_enable_memory_snapshot,
                               maybe_enable_profiling)
from maester.sft import build_sft_data_loader
from maester.utils import (clean_param_name, clip_grad_norm, dist_max, dist_mean, get_num_flop_per_token,
                           get_num_params, get_peak_flops, init_distributed,
                           set_pg_timeouts)
from nccl_preflight import run_nccl_preflight

# Training state that is saved in checkpoints
@dataclass
class TrainState(Stateful):
    step: int = 0

    def state_dict(self) -> dict[str, Any]:
        return {
            "step": torch.tensor(self.step, dtype=torch.int32),
        }

    def load_state_dict(self, state_dict: dict[str, Any]) -> None:
        self.step = state_dict["step"].item()


# TODO: do these do much/anything?
# torch._inductor.config.coordinate_descent_tuning = True # type: ignore
torch._inductor.config.triton.unique_kernel_names = True # type: ignore
torch._inductor.config.fx_graph_cache = True # Experimental feature to reduce compilation times, will be on by default in future # type: ignore


# Enable debug tracing on failure: https://pytorch.org/docs/stable/elastic/errors.html
@record
def main():
    init_logger()
    logger.info(f"Starting training.")

    if len(sys.argv) > 1: 
        config_path = Path(sys.argv[1]) / "config.json"
        if not config_path.exists():
            raise ValueError(f"Config not found: {config_path}")
        logger.info(f"Loading config from {config_path}")
        with open(config_path, 'r') as f:
            cfg = Config(**json.load(f))
    else:
        logger.info("Using configuration from config.py")
        cfg = Config()
    logger.info(f"Configuration: {cfg}")

    # SFT imports if enabled
    if cfg.sft is not None:
        logger.info("SFT mode enabled")
    
    # take control of garbage collection to avoid stragglers
    gc.disable()
    gc.collect(1)

    # init world mesh
    world_size = int(os.environ["WORLD_SIZE"])
    parallel_dims = ParallelDims(
        dp_shard=cfg.data_parallel_shard_degree,
        dp_replicate=cfg.data_parallel_replicate_degree,
        tp=cfg.tensor_parallel_degree,
        ep=cfg.expert_parallel_degree,
        world_size=world_size,
        enable_loss_parallel=cfg.enable_loss_parallel,
    )
    torch.cuda.set_device(int(os.environ["LOCAL_RANK"]))
    init_distributed(cfg)

    if os.environ.get("RUN_NCCL_PREFLIGHT", "0").lower() in {"1", "true", "yes"}:
        logger.info("Running NCCL preflight checks (unset RUN_NCCL_PREFLIGHT or set to 0 to skip)")
        run_nccl_preflight()

    train_state = TrainState()
    with maybe_enable_memory_snapshot(
        cfg, global_step=train_state.step
    ) as memory_profiler:

        # build meshes
        world_mesh = parallel_dims.world_mesh
        if parallel_dims.dp_enabled:
            dp_mesh = world_mesh["dp"]
            dp_degree = dp_mesh.size()
            dp_rank = dp_mesh.get_local_rank()
        else:
            dp_degree, dp_rank = 1, 0
        logger.info(f"world mesh: {world_mesh}")
        if parallel_dims.dp_enabled:
            logger.info(f"{dp_mesh=}")

        # Get tokenizer to determine vocab size
        if os.path.isfile(cfg.tokenizer_name):
            tokenizer = PreTrainedTokenizerFast(tokenizer_file=cfg.tokenizer_name)
        else:
            tokenizer = AutoTokenizer.from_pretrained(cfg.tokenizer_name)

        # build model w/ meta init
        model_cls = model_name_to_cls[cfg.model_name]
        model_config = models_config[cfg.model_name][cfg.flavor]
        # set the model configs from training inputs:
        # 1. norm type to decide which norm layer to use
        # 2. vocab size from tokenizer
        # 3. max_seq_len base on inputs
        model_config.norm_type = cfg.norm_type
        if not hasattr(model_config, 'vocab_size') or model_config.vocab_size <= 0: 
            model_config.vocab_size = len(tokenizer)
        model_config.max_seq_len = cfg.seq_len
        if cfg.enable_mup:
            model_config.enable_mup = True
            model_config.mup_input_alpha = cfg.mup_input_alpha
            model_config.mup_output_alpha = cfg.mup_output_alpha
            model_config.mup_width_mul = cfg.model_width / cfg.base_model_width
            model_config.dim = cfg.model_width
            head_dim = 128
            model_config.n_heads = cfg.model_width // head_dim
            if model_config.n_kv_heads:
                model_config.n_kv_heads = min(model_config.n_kv_heads, model_config.n_heads)

        with torch.device("meta"):
            logger.info(
                f"Building {cfg.model_name} {cfg.flavor} with {model_config}"
            )
            model = model_cls.from_model_args(model_config)

        # log model size
        # model_param_count = get_num_params(model)
        # model_param_count_without_embedding = get_num_params(model, exclude_embedding=True)
        # num_flop_per_token = get_num_flop_per_token(
        #     model_param_count if model.model_args.tied_embeddings else model_param_count_without_embedding, # count lm head matmul only
        #     model_config,
        #     cfg.seq_len,
        # )
        model_param_count, num_flop_per_token = model_config.get_nparams_and_flops(model, cfg.seq_len)
        model_param_count_without_embedding = 0
        logger.info(
            f"Model {cfg.model_name} {cfg.flavor} "
            f"size: {model_param_count:,} total parameters ({model_param_count_without_embedding:,} without embeddings)"
        )

        # initialize GPU memory monitor before applying parallelisms to the model
        gpu_memory_monitor = build_gpu_memory_monitor()
        # obtain the peak flops of bf16 type for MFU calculation
        gpu_peak_flops = get_peak_flops(torch.cuda.get_device_properties(0).name)

        # Choose parallelization function based on model type
        parallelize = model_name_to_parallelize[cfg.model_name]
        parallelize(model, world_mesh, parallel_dims, cfg)
        logger.info(f"Model after parallelization {model=}\n")

        # allocate sharded model on GPU and initialize weights via DTensor
        model.to_empty(device="cuda")
        model.init_weights()
        
        # register hooks after compile?
        # get_logits_metrics, cleanup_monitoring, reinit_storage = register_logits_monitoring(
        #     model, 
        #     train_state,
        #     log_freq=cfg.log_freq,
        #     monitor_attention=False  # TODO: configurable?
        # )

        # reinit_storage() # reinitialize logits storage tensors on the gpu 

        gpu_mem_stats = gpu_memory_monitor.get_peak_stats()
        logger.info(
            f"GPU memory usage for model: "
            f"{gpu_mem_stats.max_reserved_gib:.2f}GiB"
            f"({gpu_mem_stats.max_reserved_pct:.2f}%)"
        )

        if cfg.enable_mup and cfg.mup_log_coord_check:
            activation_hooks = []
            activation_stats = defaultdict(list)
            
            def fw_hook(mod: torch.nn.Module, inp, out, key: str):
                if train_state.step % cfg.log_freq == 0:
                    activation_stats[key].append(out.abs().mean().item())
            for module_name, module in model.named_modules():
                if module_name == 'tok_embeddings':
                    activation_hooks.append(
                        module.register_forward_hook(partial(fw_hook, key='tok_embed'))
                    )
                elif 'attention.' in module_name and module_name.endswith(('.wq', '.wk', '.wv', '.wo')):
                    activation_hooks.append(
                        module.register_forward_hook(partial(fw_hook, key='attn'))
                    )
                elif 'feed_forward.' in module_name and module_name.endswith(('.w1', '.w2', '.w3')):
                    activation_hooks.append(
                        module.register_forward_hook(partial(fw_hook, key='ffn'))
                    )
                elif module_name == 'output':
                    activation_hooks.append(
                        module.register_forward_hook(partial(fw_hook, key='output'))
                    )
                else:
                    logger.info(f"No activation hook registered for {module_name}")
            logger.info(f"Activation hooks registered for {len(activation_hooks)} modules")

        # Create appropriate dataloader based on mode
        if cfg.sft is not None:
            data_loader = build_sft_data_loader(cfg, rank=dp_rank, world_size=dp_degree)
        else:
            data_loader = build_experimental_data_loader(cfg, rank=dp_rank, world_size=dp_degree)

        # data_monitor = DataMonitor(train_state, log_freq=cfg.log_freq)

        # Build optimizers using model-specific builder
        optimizers_builder = model_name_to_optimizers_builder[cfg.model_name]
        optimizers = optimizers_builder(model, cfg, parallel_dims)
        
        scheduler = get_lr_scheduler(optimizers, cfg)

        metric_logger = build_metric_logger(cfg)

        # loss_parallel enables dispatching to efficient loss operators
        loss_parallel_ctx = (
            loss_parallel if parallel_dims.loss_parallel_enabled else contextlib.nullcontext
        )

        def loss_fn(pred, labels):
            return F.cross_entropy(pred.flatten(0, 1).float(), labels.flatten(0, 1))
        
        if cfg.compile:
            loss_fn = torch.compile(loss_fn)

        # training loop
        cleanup_before_training()
        model.train()
        if hasattr(optimizers, 'train'): # some optimizers need to be put in train mode (e.g. schedule free)
            optimizers.train() # type: ignore (.train obviously exists)

        weight_scale_monitor = WeightScaleMonitor(model, log_freq=cfg.log_freq)

        # checkpointing
        checkpoint = CheckpointManager(
            model=model,
            optimizer=optimizers,
            lr_scheduler=scheduler,
            dataloader=data_loader,
            states={"train_state": train_state},
            cfg=cfg,
        )
        checkpoint.load()

        # TODO: do we want to checkpoint metrics?

        data_iterator = iter(data_loader)

        logger.info(f"Training starts at step {train_state.step}")
        with maybe_enable_profiling(
            cfg, global_step=train_state.step
        ) as torch_profiler:
            checkpoint.reset()

            # variables for metric logging
            losses_since_last_log: list[torch.Tensor] = []
            padding_lengths_since_last_log: list[torch.Tensor] = []
            ntokens_since_last_log = 0
            total_tokens = 0
            data_loading_times: list[float] = []
            time_last_log = timer()
            gpu_memory_monitor.reset_peak_stats()

            grad_accum_steps = max(1, cfg.gradient_accumulation_steps)
            fsdp_can_toggle_sync = hasattr(model, "set_requires_gradient_sync")
            skip_sync_during_accum = (
                grad_accum_steps > 1 and not cfg.gradient_accumulation_sync_each_step
            )
            global_micro_step = train_state.step * grad_accum_steps
<<<<<<< HEAD
=======

            while train_state.step < cfg.train_num_steps:
                optimizers.zero_grad(set_to_none=True)

                for micro_idx in range(grad_accum_steps):
                    global_micro_step += 1
                    torch.manual_seed(global_micro_step + dp_rank)

                    data_load_start = timer()
                    batch = next(data_iterator)

                    input_ids = batch["input_ids"]
                    labels = batch["labels"]

                    # Get position_ids if available (currently only from packed SFT data)
                    # TODO: Consider generating position_ids for all data loaders for consistency
                    position_ids = batch.get("position_ids", None)

                    # Get document_ids if available (for flex attention document masking in packed data)
                    document_ids = batch.get("document_ids", None)

                    # Collect padding stats if available (SFT mode)
                    if "stats" in batch and "actual_lengths" in batch["stats"]:
                        padding_lengths_since_last_log.append(batch["stats"]["actual_lengths"])

                    ntokens_since_last_log += labels.numel()
                    data_loading_times.append(timer() - data_load_start)

                    input_ids = input_ids.cuda()
                    labels = labels.cuda()
                    if position_ids is not None:
                        position_ids = position_ids.cuda()
                    if document_ids is not None:
                        document_ids = document_ids.cuda()

                    sync_grads_now = True
                    if skip_sync_during_accum:
                        sync_grads_now = micro_idx == grad_accum_steps - 1

                    if fsdp_can_toggle_sync and grad_accum_steps > 1:
                        model.set_requires_gradient_sync(sync_grads_now)

                    with loss_parallel_ctx():
                        if cfg.enable_cut_cross_entropy:
                            loss = model(
                                input_ids,
                                labels,
                                position_ids=position_ids,
                                document_ids=document_ids,
                            )
                        else:
                            pred = model(
                                input_ids,
                                position_ids=position_ids,
                                document_ids=document_ids,
                            )
                            loss = loss_fn(pred, labels)
                            del pred

                        losses_since_last_log.append(loss.detach())
                        scaled_loss = loss / grad_accum_steps
                        scaled_loss.backward()

                    if (
                        fsdp_can_toggle_sync
                        and grad_accum_steps > 1
                        and skip_sync_during_accum
                        and not sync_grads_now
                    ):
                        model.set_requires_gradient_sync(True)
>>>>>>> 472b6778

            while train_state.step < cfg.train_num_steps:
                optimizer.zero_grad(set_to_none=True)

                for micro_idx in range(grad_accum_steps):
                    global_micro_step += 1
                    torch.manual_seed(global_micro_step + dp_rank)

                    data_load_start = timer()
                    batch = next(data_iterator)

                    input_ids = batch["input_ids"]
                    labels = batch["labels"]

                    # Get position_ids if available (currently only from packed SFT data)
                    # TODO: Consider generating position_ids for all data loaders for consistency
                    position_ids = batch.get("position_ids", None)

                    # Get document_ids if available (for flex attention document masking in packed data)
                    document_ids = batch.get("document_ids", None)

                    # Collect padding stats if available (SFT mode)
                    if "stats" in batch and "actual_lengths" in batch["stats"]:
                        padding_lengths_since_last_log.append(batch["stats"]["actual_lengths"])

                    ntokens_since_last_log += labels.numel()
                    data_loading_times.append(timer() - data_load_start)

                    input_ids = input_ids.cuda()
                    labels = labels.cuda()
                    if position_ids is not None:
                        position_ids = position_ids.cuda()
                    if document_ids is not None:
                        document_ids = document_ids.cuda()

                    sync_grads_now = True
                    if skip_sync_during_accum:
                        sync_grads_now = micro_idx == grad_accum_steps - 1

                    if fsdp_can_toggle_sync and grad_accum_steps > 1:
                        model.set_requires_gradient_sync(sync_grads_now)

                    with loss_parallel_ctx():
                        if cfg.enable_cut_cross_entropy:
                            loss = model(
                                input_ids,
                                labels,
                                position_ids=position_ids,
                                document_ids=document_ids,
                            )
                        else:
                            pred = model(
                                input_ids,
                                position_ids=position_ids,
                                document_ids=document_ids,
                            )
                            loss = loss_fn(pred, labels)
                            del pred

                        losses_since_last_log.append(loss.detach())
                        scaled_loss = loss / grad_accum_steps
                        scaled_loss.backward()

                    if (
                        fsdp_can_toggle_sync
                        and grad_accum_steps > 1
                        and skip_sync_during_accum
                        and not sync_grads_now
                    ):
                        model.set_requires_gradient_sync(True)

                grad_norms = clip_grad_norm(  # note: maester.utils.clip_grad_norm, not torch.nn.utils.clip_grad_norm_
                    model.parameters(), cfg.max_grad_norm, foreach=True
                )
                optimizers.step()
                scheduler.step()
                train_state.step += 1

                if train_state.step % cfg.gc_freq == 0:
                    gc.collect(1)

                weight_scale_stats = weight_scale_monitor.step_monitor()

                # log metrics
                if train_state.step == 1 or train_state.step % cfg.log_freq == 0:
                    losses = [l.detach().item() for l in losses_since_last_log]
                    avg_loss, max_loss = (
                        np.mean(losses),
                        np.max(losses),
                    )
                    if parallel_dims.dp_enabled:
                        global_avg_loss, global_max_loss = (
                            dist_mean(avg_loss, dp_mesh).item(), # type: ignore (dp_mesh exists)
                            dist_max(max_loss, dp_mesh).item() # type: ignore (dp_mesh exists)
                        )
                    else:
                        global_avg_loss, global_max_loss = avg_loss, max_loss

                    # TODO: re-enable grad norm logging?
                    # param_to_name = {param: name for name, param in model.named_parameters()}
                    # exp_avgs, exp_avg_sqs, param_names = [], [], []
                    # for group in optimizers.param_groups:
                    #     for p in group['params']:
                    #         if p.grad is None:
                    #             continue
                    #         state = optimizers.state[p]
                    #         if 'exp_avg' in state:  # Check if states initialized
                    #             exp_avgs.append(state['exp_avg'])
                    #             exp_avg_sqs.append(state['exp_avg_sq'])
                    #             param_names.append(param_to_name[p])
                    # exp_avg_norms = torch._foreach_norm(exp_avgs, 2)
                    # exp_avg_sq_norms = torch._foreach_norm(exp_avg_sqs, 2)

                    time_delta = timer() - time_last_log

                    total_tokens += ntokens_since_last_log
                    tps = ntokens_since_last_log / (time_delta * parallel_dims.model_parallel_size)
                    mfu = 100 * num_flop_per_token * tps / gpu_peak_flops

                    time_end_to_end = time_delta / cfg.log_freq
                    time_data_loading = np.mean(data_loading_times)
                    time_data_loading_pct = 100 * np.sum(data_loading_times) / time_delta
                    
                    # Aggregate data loading times across ALL ranks (TP ranks load redundantly)
                    # Flatten world mesh to get all ranks
                    global_mesh = world_mesh._flatten() if hasattr(world_mesh, '_flatten') else world_mesh
                    global_avg_data_loading = dist_mean(time_data_loading, global_mesh).item()
                    global_max_data_loading = dist_max(time_data_loading, global_mesh).item()
                    global_avg_data_loading_pct = dist_mean(time_data_loading_pct, global_mesh).item()
                    global_max_data_loading_pct = dist_max(time_data_loading_pct, global_mesh).item()

                    gpu_mem_stats = gpu_memory_monitor.get_peak_stats()

                    # TODO: add data metrics?
                    metrics = {
                        # "epoch": epoch,
                        "loss/global_avg": global_avg_loss,
                        "loss/global_max": global_max_loss,
                        "tps": tps,
                        "mfu(%)": mfu,
                        "data/total_tokens": total_tokens * parallel_dims.dp_shard * parallel_dims.dp_replicate,
                        "time/end_to_end(s)": time_end_to_end,
                        "time/data_loading_avg(s)": global_avg_data_loading,
                        "time/data_loading_max(s)": global_max_data_loading,
                        "time/data_loading_avg(%)": global_avg_data_loading_pct,
                        "time/data_loading_max(%)": global_max_data_loading_pct,
                        "memory/max_active(GiB)": gpu_mem_stats.max_active_gib,
                        "memory/max_active(%)": gpu_mem_stats.max_active_pct,
                        "memory/max_reserved(GiB)": gpu_mem_stats.max_reserved_gib,
                        "memory/max_reserved(%)": gpu_mem_stats.max_reserved_pct,
                        "memory/num_alloc_retries": gpu_mem_stats.num_alloc_retries,
                        "memory/num_ooms": gpu_mem_stats.num_ooms,
                    }
                    
                    # Add padding stats if available (SFT mode)
                    if padding_lengths_since_last_log:
                        all_lengths = torch.cat(padding_lengths_since_last_log)
                        seq_len = input_ids.shape[1]  # Max sequence length
                        
                        # Calculate efficiency: what % of tokens are actual content (not padding)
                        total_actual_tokens = all_lengths.sum().item()
                        total_batch_tokens = all_lengths.numel() * seq_len
                        efficiency = total_actual_tokens / total_batch_tokens
                        
                        metrics.update({
                            "padding/efficiency": efficiency,  # % of tokens that are actual content
                            "padding/avg_length": all_lengths.float().mean().item(),
                            "padding/std_length": all_lengths.float().std().item(),
                        })
<<<<<<< HEAD
                    for i in range(len(optimizers.param_groups)):
                        metrics[f"lr/group{i}"] = scheduler.get_last_lr()[i]
=======
                    # for i in range(len(optimizer.param_groups)):
                    #     metrics[f"lr/group{i}"] = scheduler.get_last_lr()[i]
>>>>>>> 472b6778
                    # for gn, (name, _) in zip(grad_norms, model.named_parameters()):
                    #     cn = clean_param_name(name)
                    #     metrics[f"{cn}/grad_norm"] = gn
                    # for exp_avg_norm, exp_avg_sq_norm, name in zip(exp_avg_norms, exp_avg_sq_norms, param_names):
                    #     cn = clean_param_name(name)
                    #     metrics[f"{cn}/exp_avg_norm"] = exp_avg_norm
                    #     metrics[f"{cn}/exp_avg_sq_norm"] = exp_avg_sq_norm
                    if cfg.enable_mup and cfg.mup_log_coord_check:
                        for key in activation_stats: # type: ignore
                            if activation_stats[key]: # type: ignore
                                metrics[f'act/{key}_abs_mean'] = np.mean(activation_stats[key]) # type: ignore
                        activation_stats = defaultdict(list) # reset
                    # metrics.update(get_logits_metrics())
                    if weight_scale_stats is not None:
                        metrics.update(weight_scale_stats)
                    
                    # Collect optimizer hook statistics if available
                    # TODO: This is a temporary solution - consider refactoring for cleaner API
                    if hasattr(optimizers, '_hook_stats') and optimizers._hook_stats:
                        metrics.update(optimizers._hook_stats)
                    
                    if metric_logger is not None:
                        metric_logger.log(metrics, step=train_state.step)

                    logger.info(
                        f"Step {train_state.step:2}: "
                        f"lr={scheduler.get_last_lr()[0]:.2E}, "
                        f"loss={global_avg_loss:7.4f} (max={global_max_loss:7.4f}), "
                        f"tps={round(tps):}, "
                        f"mfu={mfu:.2f}%, "
                        f"memory: {gpu_mem_stats.max_reserved_gib:5.2f}GiB"
                        f"({gpu_mem_stats.max_reserved_pct:.2f}%) "
                        f"time/data_loading={global_avg_data_loading:.2f}s (max={global_max_data_loading:.2f}s, {global_max_data_loading_pct:.2f}%)"
                    )

                    losses_since_last_log.clear()
                    padding_lengths_since_last_log.clear()
                    ntokens_since_last_log = 0
                    data_loading_times.clear()
                    time_last_log = timer()
                    gpu_memory_monitor.reset_peak_stats()

                checkpoint.save(
                    train_state.step, force=(train_state.step == cfg.train_num_steps)
                )

                # signals the profiler that the next profiling step has started
                if torch_profiler:
                    torch_profiler.step()
                if memory_profiler:
                    memory_profiler.step()

                # TODO: Reduce timeout after first train step for faster signal (assumes lazy init, compile are finished)
                if train_state.step == 1:
                    set_pg_timeouts(
                        timeout=timedelta(seconds=cfg.train_timeout_seconds),
                        world_mesh=world_mesh,
                    )

        if dist.get_rank() == 0:
            logger.info("Sleeping 2 seconds for other ranks to complete")
            time.sleep(2)
        if metric_logger is not None:
            metric_logger.close()
        logger.info("Training successfully completed!")
        dist.destroy_process_group()

if __name__ == '__main__':
    main()<|MERGE_RESOLUTION|>--- conflicted
+++ resolved
@@ -306,8 +306,6 @@
                 grad_accum_steps > 1 and not cfg.gradient_accumulation_sync_each_step
             )
             global_micro_step = train_state.step * grad_accum_steps
-<<<<<<< HEAD
-=======
 
             while train_state.step < cfg.train_num_steps:
                 optimizers.zero_grad(set_to_none=True)
@@ -378,81 +376,11 @@
                         and not sync_grads_now
                     ):
                         model.set_requires_gradient_sync(True)
->>>>>>> 472b6778
-
-            while train_state.step < cfg.train_num_steps:
-                optimizer.zero_grad(set_to_none=True)
-
-                for micro_idx in range(grad_accum_steps):
-                    global_micro_step += 1
-                    torch.manual_seed(global_micro_step + dp_rank)
-
-                    data_load_start = timer()
-                    batch = next(data_iterator)
-
-                    input_ids = batch["input_ids"]
-                    labels = batch["labels"]
-
-                    # Get position_ids if available (currently only from packed SFT data)
-                    # TODO: Consider generating position_ids for all data loaders for consistency
-                    position_ids = batch.get("position_ids", None)
-
-                    # Get document_ids if available (for flex attention document masking in packed data)
-                    document_ids = batch.get("document_ids", None)
-
-                    # Collect padding stats if available (SFT mode)
-                    if "stats" in batch and "actual_lengths" in batch["stats"]:
-                        padding_lengths_since_last_log.append(batch["stats"]["actual_lengths"])
-
-                    ntokens_since_last_log += labels.numel()
-                    data_loading_times.append(timer() - data_load_start)
-
-                    input_ids = input_ids.cuda()
-                    labels = labels.cuda()
-                    if position_ids is not None:
-                        position_ids = position_ids.cuda()
-                    if document_ids is not None:
-                        document_ids = document_ids.cuda()
-
-                    sync_grads_now = True
-                    if skip_sync_during_accum:
-                        sync_grads_now = micro_idx == grad_accum_steps - 1
-
-                    if fsdp_can_toggle_sync and grad_accum_steps > 1:
-                        model.set_requires_gradient_sync(sync_grads_now)
-
-                    with loss_parallel_ctx():
-                        if cfg.enable_cut_cross_entropy:
-                            loss = model(
-                                input_ids,
-                                labels,
-                                position_ids=position_ids,
-                                document_ids=document_ids,
-                            )
-                        else:
-                            pred = model(
-                                input_ids,
-                                position_ids=position_ids,
-                                document_ids=document_ids,
-                            )
-                            loss = loss_fn(pred, labels)
-                            del pred
-
-                        losses_since_last_log.append(loss.detach())
-                        scaled_loss = loss / grad_accum_steps
-                        scaled_loss.backward()
-
-                    if (
-                        fsdp_can_toggle_sync
-                        and grad_accum_steps > 1
-                        and skip_sync_during_accum
-                        and not sync_grads_now
-                    ):
-                        model.set_requires_gradient_sync(True)
-
-                grad_norms = clip_grad_norm(  # note: maester.utils.clip_grad_norm, not torch.nn.utils.clip_grad_norm_
-                    model.parameters(), cfg.max_grad_norm, foreach=True
-                )
+
+                # TODO: re-enable grad clipping (broken w/ MoE) and/or monitoring?
+                # grad_norms = clip_grad_norm( # note: maester.utils.clip_grad_norm, not torch.nn.utils.clip_grad_norm_
+                #     model.parameters(), cfg.max_grad_norm, foreach=True
+                # )
                 optimizers.step()
                 scheduler.step()
                 train_state.step += 1
@@ -548,13 +476,8 @@
                             "padding/avg_length": all_lengths.float().mean().item(),
                             "padding/std_length": all_lengths.float().std().item(),
                         })
-<<<<<<< HEAD
-                    for i in range(len(optimizers.param_groups)):
-                        metrics[f"lr/group{i}"] = scheduler.get_last_lr()[i]
-=======
                     # for i in range(len(optimizer.param_groups)):
                     #     metrics[f"lr/group{i}"] = scheduler.get_last_lr()[i]
->>>>>>> 472b6778
                     # for gn, (name, _) in zip(grad_norms, model.named_parameters()):
                     #     cn = clean_param_name(name)
                     #     metrics[f"{cn}/grad_norm"] = gn
