import contextlib
import gc
import json
import os
import sys
import time
from collections import defaultdict
from dataclasses import dataclass
from datetime import timedelta
from functools import partial
from pathlib import Path
from timeit import default_timer as timer
from typing import Any

import numpy as np
import torch
import torch.distributed as dist
import torch.nn.functional as F
from torch.distributed.checkpoint.stateful import Stateful
from torch.distributed.elastic.multiprocessing.errors import record
from torch.distributed.tensor.parallel import loss_parallel

from transformers import AutoTokenizer, PreTrainedTokenizerFast

from maester.checkpoint import CheckpointManager
from maester.config import Config
from maester.datasets.experimental_otf import build_experimental_data_loader
# from maester.datasets.experimental import build_experimental_data_loader
from maester.log_utils import init_logger, logger
from maester.lr_scheduling import get_lr_scheduler
from maester.memory import cleanup_before_training
from maester.metrics import build_gpu_memory_monitor, build_metric_logger, register_logits_monitoring, WeightScaleMonitor
from maester.data_monitor import DataMonitor
from maester.models import (
    model_name_to_cls,
    models_config,
    model_name_to_parallelize,
)
from maester.parallelisms import ParallelDims
from maester.profiling import (maybe_enable_memory_snapshot,
                               maybe_enable_profiling)
from maester.utils import (clean_param_name, clip_grad_norm, dist_max, dist_mean, get_num_flop_per_token,
                           get_num_params, get_peak_flops, init_distributed,
                           set_pg_timeouts)


# Training state that is saved in checkpoints
@dataclass
class TrainState(Stateful):
    step: int = 0

    def state_dict(self) -> dict[str, Any]:
        return {
            "step": torch.tensor(self.step, dtype=torch.int32),
        }

    def load_state_dict(self, state_dict: dict[str, Any]) -> None:
        self.step = state_dict["step"].item()


# TODO: do these do much/anything?
# torch._inductor.config.coordinate_descent_tuning = True # type: ignore
torch._inductor.config.triton.unique_kernel_names = True # type: ignore
torch._inductor.config.fx_graph_cache = True # Experimental feature to reduce compilation times, will be on by default in future # type: ignore


# Enable debug tracing on failure: https://pytorch.org/docs/stable/elastic/errors.html
@record
def main():
    init_logger()
    logger.info(f"Starting training.")

    if len(sys.argv) > 1: 
        config_path = Path(sys.argv[1]) / "config.json"
        if not config_path.exists():
            raise ValueError(f"Config not found: {config_path}")
        logger.info(f"Loading config from {config_path}")
        with open(config_path, 'r') as f:
            cfg = Config(**json.load(f))
    else:
        logger.info("Using configuration from config.py")
        cfg = Config()

    # SFT imports if enabled
    if cfg.sft is not None:
        from maester.sft import add_special_tokens, build_sft_data_loader
        logger.info("SFT mode enabled")
    
    # take control of garbage collection to avoid stragglers
    gc.disable()
    gc.collect(1)

    # init world mesh
    world_size = int(os.environ["WORLD_SIZE"])
    parallel_dims = ParallelDims(
        dp_shard=cfg.data_parallel_shard_degree,
        dp_replicate=cfg.data_parallel_replicate_degree,
        tp=cfg.tensor_parallel_degree,
        world_size=world_size,
        enable_loss_parallel=cfg.enable_loss_parallel,
    )
    torch.cuda.set_device(int(os.environ["LOCAL_RANK"]))
    init_distributed(cfg)

    train_state = TrainState()
    with maybe_enable_memory_snapshot(
        cfg, global_step=train_state.step
    ) as memory_profiler:

        # build meshes
        world_mesh = parallel_dims.build_mesh(device_type="cuda")
        if parallel_dims.dp_enabled:
            dp_mesh = world_mesh["dp"]
            dp_degree = dp_mesh.size()
            dp_rank = dp_mesh.get_local_rank()
        else:
            dp_degree, dp_rank = 1, 0
        logger.info(f"world mesh: {world_mesh}")
        #logger.info(f"dp mesh: {dp_mesh}")

        # Get tokenizer to determine vocab size
        if os.path.isfile(cfg.tokenizer_name):
<<<<<<< HEAD
            from transformers import PreTrainedTokenizerFast
            tokenizer = PreTrainedTokenizerFast(tokenizer_file=cfg.tokenizer_name)
        else:
            from transformers import AutoTokenizer
=======
            tokenizer = PreTrainedTokenizerFast(tokenizer_file=cfg.tokenizer_name)
        else:
>>>>>>> e82aab90
            tokenizer = AutoTokenizer.from_pretrained(cfg.tokenizer_name)

        # build model w/ meta init
        model_cls = model_name_to_cls[cfg.model_name]
        model_config = models_config[cfg.model_name][cfg.flavor]
        # set the model configs from training inputs:
        # 1. norm type to decide which norm layer to use
        # 2. vocab size from tokenizer
        # 3. max_seq_len base on inputs
        model_config.norm_type = cfg.norm_type
        # Get vocab size from tokenizer (vocab_size is base vocabulary without added tokens)
<<<<<<< HEAD
        if cfg.model_name not in ["gemma", "gemma3"]: # gemma has vocab sizes in model config, trust it
            if hasattr(tokenizer, 'vocab_size'):
                model_config.vocab_size = tokenizer.vocab_size
            else:
                model_config.vocab_size = len(tokenizer)
=======
        if hasattr(model_config, 'vocab_size') and model_config.vocab_size > 0:
            model_config.vocab_size = tokenizer.vocab_size
        else: # rely on tokenizer to provide vocab size
            model_config.vocab_size = len(tokenizer)
>>>>>>> e82aab90
        model_config.max_seq_len = cfg.seq_len
        if cfg.enable_mup:
            model_config.enable_mup = True
            model_config.mup_input_alpha = cfg.mup_input_alpha
            model_config.mup_output_alpha = cfg.mup_output_alpha
            model_config.mup_width_mul = cfg.model_width / cfg.base_model_width
            model_config.dim = cfg.model_width
            head_dim = 128
            model_config.n_heads = cfg.model_width // head_dim
            if model_config.n_kv_heads:
                model_config.n_kv_heads = min(model_config.n_kv_heads, model_config.n_heads)

        with torch.device("meta"):
            logger.info(
                f"Building {cfg.model_name} {cfg.flavor} with {model_config}"
            )
            model = model_cls.from_model_args(model_config)

        # log model size
        model_param_count = get_num_params(model)
        model_param_count_without_embedding = get_num_params(model, exclude_embedding=True)
        num_flop_per_token = get_num_flop_per_token(
            model_param_count if model.model_args.tied_embeddings else model_param_count_without_embedding, # count lm head matmul only
            model_config,
            cfg.seq_len,
        )
        logger.info(
            f"Model {cfg.model_name} {cfg.flavor} "
            f"size: {model_param_count:,} total parameters ({model_param_count_without_embedding:,} without embeddings)"
        )

        # initialize GPU memory monitor before applying parallelisms to the model
        gpu_memory_monitor = build_gpu_memory_monitor()
        # obtain the peak flops of bf16 type for MFU calculation
        gpu_peak_flops = get_peak_flops(torch.cuda.get_device_properties(0).name)

        # Choose parallelization function based on model type
<<<<<<< HEAD
        if cfg.model_name in ["gemma", "gemma3"]:
            from maester.parallelisms import parallelize_gemma
            parallelize_gemma(model, world_mesh, parallel_dims, cfg)
        else:
            parallelize_llama(model, world_mesh, parallel_dims, cfg)
=======
        parallelize = model_name_to_parallelize[cfg.model_name]
        parallelize(model, world_mesh, parallel_dims, cfg)
>>>>>>> e82aab90
        logger.info(f"Model after parallelization {model=}\n")

        # allocate sharded model on GPU and initialize weights via DTensor
        model.to_empty(device="cuda")
        model.init_weights()
        
        # Configure tokenizer for SFT if enabled
        if cfg.sft is not None:
            tokenizer = add_special_tokens(tokenizer, model, cfg)
            logger.info(f"Configured tokenizer for SFT with {cfg.sft.template} template")

        # register hooks after compile?
        # get_logits_metrics, cleanup_monitoring, reinit_storage = register_logits_monitoring(
        #     model, 
        #     train_state,
        #     log_freq=cfg.log_freq,
        #     monitor_attention=False  # TODO: configurable?
        # )

        # reinit_storage() # reinitialize logits storage tensors on the gpu 

        gpu_mem_stats = gpu_memory_monitor.get_peak_stats()
        logger.info(
            f"GPU memory usage for model: "
            f"{gpu_mem_stats.max_reserved_gib:.2f}GiB"
            f"({gpu_mem_stats.max_reserved_pct:.2f}%)"
        )

        if cfg.enable_mup and cfg.mup_log_coord_check:
            activation_hooks = []
            activation_stats = defaultdict(list)
            
            def fw_hook(mod: torch.nn.Module, inp, out, key: str):
                if train_state.step % cfg.log_freq == 0:
                    activation_stats[key].append(out.abs().mean().item())
            for module_name, module in model.named_modules():
                if module_name == 'tok_embeddings':
                    activation_hooks.append(
                        module.register_forward_hook(partial(fw_hook, key='tok_embed'))
                    )
                elif 'attention.' in module_name and module_name.endswith(('.wq', '.wk', '.wv', '.wo')):
                    activation_hooks.append(
                        module.register_forward_hook(partial(fw_hook, key='attn'))
                    )
                elif 'feed_forward.' in module_name and module_name.endswith(('.w1', '.w2', '.w3')):
                    activation_hooks.append(
                        module.register_forward_hook(partial(fw_hook, key='ffn'))
                    )
                elif module_name == 'output':
                    activation_hooks.append(
                        module.register_forward_hook(partial(fw_hook, key='output'))
                    )
                else:
                    logger.info(f"No activation hook registered for {module_name}")
            logger.info(f"Activation hooks registered for {len(activation_hooks)} modules")

        # Create appropriate dataloader based on mode
        if cfg.sft is not None:
            data_loader = build_sft_data_loader(cfg, rank=dp_rank, world_size=dp_degree)
        else:
            data_loader = build_experimental_data_loader(cfg, rank=dp_rank, world_size=dp_degree)

        # data_monitor = DataMonitor(train_state, log_freq=cfg.log_freq)

        if cfg.enable_mup:
            mup_decay_params = []
            decay_params = []
            nodecay_params = []
            for name, param in model.named_parameters():
                if param.dim() >= 2:
                    if 'attention' in name or 'feed_forward' in name:
                        # logger.info(f"Mup weight: {name}")
                        mup_decay_params.append(param)
                    else:
                        # logger.info(f"Decay weight: {name}")
                        decay_params.append(param)
                else:
                    # logger.info(f"Nodecay weight: {name}")
                    nodecay_params.append(param)
            optimizer: torch.optim.Optimizer = cfg.opt_class([
                {'params': mup_decay_params, 'weight_decay': cfg.opt_cfg['weight_decay'], 'lr': cfg.opt_cfg['lr'] / model_config.mup_width_mul},
                {'params': decay_params, 'weight_decay': cfg.opt_cfg['weight_decay'], 'lr': cfg.opt_cfg['lr']},
                {'params': nodecay_params, 'weight_decay': 0.0, 'lr': cfg.opt_cfg['lr']},
            ], **cfg.opt_cfg)
        else:
            optimizer: torch.optim.Optimizer = cfg.opt_class(model.parameters(), **cfg.opt_cfg)
        scheduler = get_lr_scheduler(optimizer, cfg)

        metric_logger = build_metric_logger(cfg)

        # loss_parallel enables dispatching to efficient loss operators
        loss_parallel_ctx = (
            loss_parallel if parallel_dims.loss_parallel_enabled else contextlib.nullcontext
        )

        def loss_fn(pred, labels):
            return F.cross_entropy(pred.flatten(0, 1).float(), labels.flatten(0, 1))
        
        if cfg.compile:
            loss_fn = torch.compile(loss_fn)

        # training loop
        cleanup_before_training()
        model.train()
        if hasattr(optimizer, 'train'): # some optimizers need to be put in train mode (e.g. schedule free)
            optimizer.train() # type: ignore (.train obviously exists)

        weight_scale_monitor = WeightScaleMonitor(model, log_freq=cfg.log_freq)

        # checkpointing
        checkpoint = CheckpointManager(
            model=model,
            optimizer=optimizer,
            lr_scheduler=scheduler,
            dataloader=data_loader,
            states={"train_state": train_state},
            cfg=cfg,
        )
        checkpoint.load()

        # TODO: do we want to checkpoint metrics?

        data_iterator = iter(data_loader)

        logger.info(f"Training starts at step {train_state.step}")
        with maybe_enable_profiling(
            cfg, global_step=train_state.step
        ) as torch_profiler:
            checkpoint.reset()

            # variables for metric logging
            losses_since_last_log: list[torch.Tensor] = []
            ntokens_since_last_log = 0
            total_tokens = 0
            data_loading_times: list[float] = []
            time_last_log = timer()
            gpu_memory_monitor.reset_peak_stats()

            # while (epoch := train_state.step // dataset_steps_in_epoch) < cfg.train_num_epochs:
            while train_state.step < cfg.train_num_steps:
                train_state.step += 1
                torch.manual_seed(train_state.step + dp_rank) # seeding with dp_rank to ensure identical inputs for TP groups
                if train_state.step > 1 and train_state.step % cfg.gc_freq == 0:
                    gc.collect(1)

                data_load_start = timer()
                batch = next(data_iterator)
                
                # Handle different batch formats
                if cfg.sft is not None:
                    input_ids = batch["input_ids"]
                    labels = batch["labels"]
                    # attention_mask available in batch["attention_mask"] if needed
                else:
                    # TODO: update non-sft data loader to return dict format too?
                    input_ids, labels = batch
                
                # logger.info(f"step {train_state.step} training on input_ids (element 0) {input_ids[0, :]}")
                ntokens_since_last_log += labels.numel()
                data_loading_times.append(timer() - data_load_start)

                input_ids = input_ids.cuda()
                labels = labels.cuda()

                optimizer.zero_grad()

                # data_monitor.log_batch_samples(input_ids, labels, data_loader.dataset)
                # data_monitor.log_dataset_stats(data_loader.dataset)

                # non-pp loss parallel, pp is not implemented
                with loss_parallel_ctx():
                    if cfg.enable_cut_cross_entropy:
                        loss = model(input_ids, labels) # using cut cross-entropy fused kernel
                    else:
                        pred = model(input_ids)

                        # data_monitor.log_predictions(pred, labels, data_loader.dataset)

                        loss = loss_fn(pred, labels)
                        # pred.shape=(bs, seq_len, vocab_size)
                        # need to free to before bwd to avoid peaking memory
                        del pred
                    loss.backward()

                grad_norms = clip_grad_norm( # note: maester.utils.clip_grad_norm, not torch.nn.utils.clip_grad_norm_
                    model.parameters(), cfg.max_grad_norm, foreach=True
                )
                optimizer.step()
                scheduler.step()

                weight_scale_stats = weight_scale_monitor.step_monitor()

                losses_since_last_log.append(loss)

                # log metrics
                if train_state.step == 1 or train_state.step % cfg.log_freq == 0:
                    losses = [l.detach().item() for l in losses_since_last_log]
                    avg_loss, max_loss = (
                        np.mean(losses),
                        np.max(losses),
                    )
                    if parallel_dims.dp_enabled:
                        global_avg_loss, global_max_loss = (
                            dist_mean(avg_loss, dp_mesh).item(), # type: ignore (dp_mesh exists)
                            dist_max(max_loss, dp_mesh).item() # type: ignore (dp_mesh exists)
                        )
                    else:
                        global_avg_loss, global_max_loss = avg_loss, max_loss

                    param_to_name = {param: name for name, param in model.named_parameters()}
                    exp_avgs, exp_avg_sqs, param_names = [], [], []
                    for group in optimizer.param_groups:
                        for p in group['params']:
                            if p.grad is None:
                                continue
                            state = optimizer.state[p]
                            if 'exp_avg' in state:  # Check if states initialized
                                exp_avgs.append(state['exp_avg'])
                                exp_avg_sqs.append(state['exp_avg_sq'])
                                param_names.append(param_to_name[p])
                    exp_avg_norms = torch._foreach_norm(exp_avgs, 2)
                    exp_avg_sq_norms = torch._foreach_norm(exp_avg_sqs, 2)

                    time_delta = timer() - time_last_log

                    total_tokens += ntokens_since_last_log
                    tps = ntokens_since_last_log / (time_delta * parallel_dims.model_parallel_size)
                    mfu = 100 * num_flop_per_token * tps / gpu_peak_flops

                    time_end_to_end = time_delta / cfg.log_freq
                    time_data_loading = np.mean(data_loading_times)
                    time_data_loading_pct = 100 * np.sum(data_loading_times) / time_delta

                    gpu_mem_stats = gpu_memory_monitor.get_peak_stats()

                    # TODO: add data metrics?
                    metrics = {
                        # "epoch": epoch,
                        "loss/global_avg": global_avg_loss,
                        "loss/global_max": global_max_loss,
                        "tps": tps,
                        "mfu(%)": mfu,
                        "data/total_tokens": total_tokens * parallel_dims.dp_shard * parallel_dims.dp_replicate,
                        "time/end_to_end(s)": time_end_to_end,
                        "time/data_loading(s)": time_data_loading,
                        "time/data_loading(%)": time_data_loading_pct,
                        "memory/max_active(GiB)": gpu_mem_stats.max_active_gib,
                        "memory/max_active(%)": gpu_mem_stats.max_active_pct,
                        "memory/max_reserved(GiB)": gpu_mem_stats.max_reserved_gib,
                        "memory/max_reserved(%)": gpu_mem_stats.max_reserved_pct,
                        "memory/num_alloc_retries": gpu_mem_stats.num_alloc_retries,
                        "memory/num_ooms": gpu_mem_stats.num_ooms,
                    }
                    for i in range(len(optimizer.param_groups)):
                        metrics[f"lr/group{i}"] = scheduler.get_last_lr()[i]
                    for gn, (name, _) in zip(grad_norms, model.named_parameters()):
                        cn = clean_param_name(name)
                        metrics[f"{cn}/grad_norm"] = gn
                    for exp_avg_norm, exp_avg_sq_norm, name in zip(exp_avg_norms, exp_avg_sq_norms, param_names):
                        cn = clean_param_name(name)
                        metrics[f"{cn}/exp_avg_norm"] = exp_avg_norm
                        metrics[f"{cn}/exp_avg_sq_norm"] = exp_avg_sq_norm
                    if cfg.enable_mup and cfg.mup_log_coord_check:
                        for key in activation_stats: # type: ignore
                            if activation_stats[key]: # type: ignore
                                metrics[f'act/{key}_abs_mean'] = np.mean(activation_stats[key]) # type: ignore
                        activation_stats = defaultdict(list) # reset
                    # metrics.update(get_logits_metrics())
                    if weight_scale_stats:
                        metrics.update(weight_scale_stats)
                    if metric_logger is not None:
                        metric_logger.log(metrics, step=train_state.step)

                    logger.info(
                        f"Step {train_state.step:2}: "
                        f"lr={scheduler.get_last_lr()[0]:.2E}, "
                        f"loss={global_avg_loss:7.4f} (max={global_max_loss:7.4f}), "
                        f"tps={round(tps):}, "
                        f"mfu={mfu:.2f}%, "
                        f"memory: {gpu_mem_stats.max_reserved_gib:5.2f}GiB"
                        f"({gpu_mem_stats.max_reserved_pct:.2f}%) "
                        f"time/data_loading={time_data_loading:.2f}s ({time_data_loading_pct:.2f}%)"
                    )

                    losses_since_last_log.clear()
                    ntokens_since_last_log = 0
                    data_loading_times.clear()
                    time_last_log = timer()
                    gpu_memory_monitor.reset_peak_stats()

                checkpoint.save(
                    train_state.step, force=(train_state.step == cfg.train_num_steps)
                )

                # signals the profiler that the next profiling step has started
                if torch_profiler:
                    torch_profiler.step()
                if memory_profiler:
                    memory_profiler.step()

                # TODO: Reduce timeout after first train step for faster signal (assumes lazy init, compile are finished)
                if train_state.step == 1:
                    set_pg_timeouts(
                        timeout=timedelta(seconds=cfg.train_timeout_seconds),
                        world_mesh=world_mesh,
                    )

        if dist.get_rank() == 0:
            logger.info("Sleeping 2 seconds for other ranks to complete")
            time.sleep(2)
        if metric_logger is not None:
            metric_logger.close()
        logger.info("Training successfully completed!")
        dist.destroy_process_group()

if __name__ == '__main__':
    main()

<|MERGE_RESOLUTION|>--- conflicted
+++ resolved
@@ -120,15 +120,8 @@
 
         # Get tokenizer to determine vocab size
         if os.path.isfile(cfg.tokenizer_name):
-<<<<<<< HEAD
-            from transformers import PreTrainedTokenizerFast
             tokenizer = PreTrainedTokenizerFast(tokenizer_file=cfg.tokenizer_name)
         else:
-            from transformers import AutoTokenizer
-=======
-            tokenizer = PreTrainedTokenizerFast(tokenizer_file=cfg.tokenizer_name)
-        else:
->>>>>>> e82aab90
             tokenizer = AutoTokenizer.from_pretrained(cfg.tokenizer_name)
 
         # build model w/ meta init
@@ -140,18 +133,10 @@
         # 3. max_seq_len base on inputs
         model_config.norm_type = cfg.norm_type
         # Get vocab size from tokenizer (vocab_size is base vocabulary without added tokens)
-<<<<<<< HEAD
-        if cfg.model_name not in ["gemma", "gemma3"]: # gemma has vocab sizes in model config, trust it
-            if hasattr(tokenizer, 'vocab_size'):
-                model_config.vocab_size = tokenizer.vocab_size
-            else:
-                model_config.vocab_size = len(tokenizer)
-=======
         if hasattr(model_config, 'vocab_size') and model_config.vocab_size > 0:
             model_config.vocab_size = tokenizer.vocab_size
         else: # rely on tokenizer to provide vocab size
             model_config.vocab_size = len(tokenizer)
->>>>>>> e82aab90
         model_config.max_seq_len = cfg.seq_len
         if cfg.enable_mup:
             model_config.enable_mup = True
@@ -189,16 +174,8 @@
         gpu_peak_flops = get_peak_flops(torch.cuda.get_device_properties(0).name)
 
         # Choose parallelization function based on model type
-<<<<<<< HEAD
-        if cfg.model_name in ["gemma", "gemma3"]:
-            from maester.parallelisms import parallelize_gemma
-            parallelize_gemma(model, world_mesh, parallel_dims, cfg)
-        else:
-            parallelize_llama(model, world_mesh, parallel_dims, cfg)
-=======
         parallelize = model_name_to_parallelize[cfg.model_name]
         parallelize(model, world_mesh, parallel_dims, cfg)
->>>>>>> e82aab90
         logger.info(f"Model after parallelization {model=}\n")
 
         # allocate sharded model on GPU and initialize weights via DTensor
